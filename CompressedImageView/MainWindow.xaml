﻿<Window x:Class="WpfApplication1.MainWindow"
        xmlns="http://schemas.microsoft.com/winfx/2006/xaml/presentation"
        xmlns:x="http://schemas.microsoft.com/winfx/2006/xaml"
        xmlns:c="clr-namespace:ROS_ImageWPF;assembly=ROS_ImageUtils"
        xmlns:ArmGaugeUC="clr-namespace:ArmGaugeUC;assembly=ArmGaugeUC"
        xmlns:RosoutDebugUC="clr-namespace:RosoutDebugUC;assembly=RosoutDebugUC"
        xmlns:BattVoltUC="clr-namespace:BattVoltUC;assembly=VoltageUC"
<<<<<<< HEAD
        xmlns:IMU="clr-namespace:ROS_IMUUtil;assembly=ROS_IMUUtils"
=======
        xmlns:EStopUC="clr-namespace:EStopUC;assembly=EStopUC"
>>>>>>> 79db55cd
        AllowsTransparency="True" Background="Silver" Height="1080" Icon="Icon.png" Left="0" Loaded="Window_Loaded" Name="Window1" Title="MainWindow" Top="0" Width="1920" WindowState="Normal" WindowStyle="None">
    <Grid>
        <IMU:Gimbal Name="spinningstuff" IMU:Gimbal.TopicName="/imu/data" Width="200" Height="200" Margin="83,70,1615,772" />
        
        <!-- BEGIN status blocks -->
        <TextBlock Height="20" HorizontalAlignment="Center" Margin="0,0,0,0" Name="LinkTextBlock" Text="Controller Link Status Text Block"  TextAlignment="Center" VerticalAlignment="Top"/>
        <TextBlock Height="20" HorizontalAlignment="Center" Margin="0,20,0,0" Name="TimerStatusTextBlock" Text="Timer Status Text Block"  Foreground="Green" VerticalAlignment="Top"/>
        <TextBlock Height="30" HorizontalAlignment="Center" Margin="0,40,0,0" Name="TimerTextBlock" Text="Timer Text Block" VerticalAlignment="Top" FontSize="20" />
        <!-- END status blocks -->


        <!-- BEGIN main camera windows -->
        <TabControl Background="WhiteSmoke" Height="518" HorizontalAlignment="Center" Margin="0,70,0,0" Name="MainCameraTabControl" VerticalAlignment="Top" Width="874" SelectionChanged="MainCameraTabControl_SelectionChanged">
            <TabItem Background="Gold" Header="Main Camera 1" Name="MainCamera1" Mouse.MouseDown="MainCamera1_MouseDown">
                <!--Currently displaying 4:3 aspect ratio. Make Width 864 for 16:9 Widescreen-->
                <c:CompressedImageControl c:CompressedImageControl.TopicName="/camera1/image_raw/compressed" Height="486" x:FieldModifier="public" x:Name="TestImage0" Width="648">
                    <c:CompressedImageControl.LayoutTransform>
                        <RotateTransform Angle="180"/>
                    </c:CompressedImageControl.LayoutTransform>
                </c:CompressedImageControl>
            </TabItem>
            
            <TabItem Background="Red" Header="Main Camera 2" Name="MainCamera2">
            </TabItem>
            <TabItem Background="Green" Header="Main Camera 3" Name="MainCamera3">
            </TabItem>
            <TabItem Background="Blue" Header="Main Camera 4" Name="MainCamera4">
            </TabItem>
        </TabControl>
        <!-- END main camera windows -->
        
        
        <!-- BEGIN sub camera windows -->
        <TabControl Background="WhiteSmoke" HorizontalAlignment="Center" Height="284" Margin="0,590,0,0" Name="SubCameraTabControl" VerticalAlignment="Top" Width="458" SelectionChanged="SubCameraTabControl_SelectionChanged">
            <TabItem Background="Gold" Header="Sub Camera 1" Name="SubCamera1"></TabItem>
            <TabItem Background="Red" Header="Sub Camera 2" Name="SubCamera2">
                <!--Currently displaying 4:3 aspect ratio. Make Width 448 for 16:9 Widescreen-->
                <c:CompressedImageControl c:CompressedImageControl.TopicName="/camera2/image_raw/compressed" Height="252" x:FieldModifier="public" x:Name="TestImage1" Width="336">
                    <c:CompressedImageControl.LayoutTransform>
                        <RotateTransform Angle="180"/>
                    </c:CompressedImageControl.LayoutTransform>
                </c:CompressedImageControl>
            </TabItem>
            <TabItem Background="Green" Header="Sub Camera 3" Name="SubCamera3">
            </TabItem>
            <TabItem Background="Blue" Header="Sub Camera 4" Name="SubCamera4">
            </TabItem>
        </TabControl>
        <!-- END sub camera windows -->

        
        <!-- BEGIN user control interfaces -->
        <ArmGaugeUC:ArmGauge Name="armGauge" Visibility="Visible" Width="160" Height="510" HorizontalAlignment="Right" VerticalAlignment="Top" Margin="0,70,50,0" />
        <BattVoltUC:BattVolt Name="battvolt" Visibility="Visible" Width="200" Height="125" HorizontalAlignment="Right" VerticalAlignment="Bottom" Margin="0,0,235,33" />
        <RosoutDebugUC:RosoutDebug Visibility="Visible" Width="450" Height="250" HorizontalAlignment="Left" VerticalAlignment="Bottom"/>
        <EStopUC:UserControl1 Name="EStop" Visibility="Visible" Width="150" Height="150" HorizontalAlignment="Left" />
        <!-- END user control interfaces -->
        
        
        <!-- BEGIN rock counter -->
        <Rectangle Height="50" HorizontalAlignment="Center" Name="RedRock" Stroke="White" StrokeThickness="4" VerticalAlignment="Bottom" Width="50" Margin="826,0,1022,0" Fill="Red"/>

        <TextBlock Height="50" HorizontalAlignment="Center" Margin="842,0,1038,0" Name="RedCountShadow" Text="0" VerticalAlignment="Bottom"  FontSize="35" Foreground="Black">
            <TextBlock.Effect>
            <BlurEffect Radius="2.0" KernelType="Box"/>
            </TextBlock.Effect>
        </TextBlock>
        <TextBlock Height="50" HorizontalAlignment="Center" Margin="842,0,1038,0" Name="RedCount" Text="0" VerticalAlignment="Bottom"  FontSize="35" Foreground="White"/>
        
        <Rectangle Height="50" HorizontalAlignment="Center" Name="OrangeRock" Stroke="Black" VerticalAlignment="Bottom" Width="50" Margin="876,0,972,0" Fill="Orange"/>

        <TextBlock Height="50" HorizontalAlignment="Center" Margin="892,0,988,0" Name="OrangeCountShadow" Text="0" VerticalAlignment="Bottom"  FontSize="35" Foreground="Black">
            <TextBlock.Effect>
            <BlurEffect Radius="2.0" KernelType="Box"/>
            </TextBlock.Effect>
        </TextBlock>
        <TextBlock Height="50" HorizontalAlignment="Center" Margin="892,0,988,0" Name="OrangeCount" Text="0" VerticalAlignment="Bottom" FontSize="35" Foreground="White"/>
        
        <Rectangle Height="50" HorizontalAlignment="Center" Name="YellowRock" Stroke="Black" VerticalAlignment="Bottom" Width="50" Margin="926,0,922,0" Fill="Yellow"/>

        <TextBlock Height="50" HorizontalAlignment="Center" Margin="942,0,938,0" Name="YellowCountShadow" Text="0" VerticalAlignment="Bottom"  FontSize="35" Foreground="Black">
            <TextBlock.Effect>
            <BlurEffect Radius="2.0" KernelType="Box"/>
            </TextBlock.Effect>
        </TextBlock>
        <TextBlock Height="50" HorizontalAlignment="Center" Margin="942,0,938,0" Name="YellowCount" Text="0" VerticalAlignment="Bottom" FontSize="35" Foreground="White"/>
        
        <Rectangle Height="50" HorizontalAlignment="Center" Name="GreenRock" Stroke="Black" VerticalAlignment="Bottom" Width="50" Margin="976,0,872,0" Fill="Green"/>

        <TextBlock Height="50" HorizontalAlignment="Center" Margin="992,0,888,0" Name="GreenCountShadow" Text="0" VerticalAlignment="Bottom"  FontSize="35" Foreground="Black">
            <TextBlock.Effect>
            <BlurEffect Radius="2.0" KernelType="Box"/>
            </TextBlock.Effect>
        </TextBlock>
        <TextBlock Height="50" HorizontalAlignment="Center" Margin="992,0,888,0" Name="GreenCount" Text="0" VerticalAlignment="Bottom" FontSize="35" Foreground="White"/>
        
        <Rectangle Height="50" HorizontalAlignment="Center" Name="BlueRock" Stroke="Black" VerticalAlignment="Bottom" Width="50" Margin="1026,0,822,0" Fill="Blue"/>

        <TextBlock Height="50" HorizontalAlignment="Center" Margin="1042,0,838,0" Name="BlueCountShadow" Text="0" VerticalAlignment="Bottom"  FontSize="35" Foreground="Black">
            <TextBlock.Effect>
            <BlurEffect Radius="2.0" KernelType="Box"/>
            </TextBlock.Effect>
        </TextBlock>
        <TextBlock Height="50" HorizontalAlignment="Center" Margin="1042,0,838,0" Name="BlueCount" Text="0" VerticalAlignment="Bottom" FontSize="35" Foreground="White"/>
        
        <Rectangle Height="50" HorizontalAlignment="Center" Name="PurpleRock" Stroke="Black" VerticalAlignment="Bottom" Width="50" Margin="1076,0,772,0" Fill="Purple"/>
        <TextBlock Height="50" HorizontalAlignment="Center" Margin="1092,0,788,0" Name="PurpleCountShadow" Text="0" VerticalAlignment="Bottom"  FontSize="35" Foreground="Black">
            <TextBlock.Effect>
            <BlurEffect Radius="2.0" KernelType="Box"/>
            </TextBlock.Effect>
        </TextBlock>
        <TextBlock Height="50" HorizontalAlignment="Center" Margin="1092,0,788,0" Name="PurpleCount" Text="0" VerticalAlignment="Bottom" FontSize="35" Foreground="White"/>

        <TextBlock Height="20" HorizontalAlignment="Center" Margin="840,0,1036,50" Name="RedTextBlock" Text="Red" VerticalAlignment="Bottom" FontWeight="UltraBold"/>
        <TextBlock Height="20" HorizontalAlignment="Center" Margin="881,0,977,50" Name="OrangeTextBlock" Text="Orange" VerticalAlignment="Bottom" />
        <TextBlock Height="20" HorizontalAlignment="Center" Margin="934,0,930,50" Name="YellowTextBlock" Text="Yellow" VerticalAlignment="Bottom" />
        <TextBlock Height="20" HorizontalAlignment="Center" Margin="985,0,881,50" Name="GreenTextBlock" Text="Green" VerticalAlignment="Bottom" />
        <TextBlock Height="20" HorizontalAlignment="Center" Margin="1040,0,836,50" Name="BlueTextBlock" Text="Blue" VerticalAlignment="Bottom" />
        <TextBlock Height="20" HorizontalAlignment="Center" Margin="1084,0,780,50" Name="PurpleTextBlock" Text="Purple" VerticalAlignment="Bottom" />
        
        
        
        
    </Grid>
</Window><|MERGE_RESOLUTION|>--- conflicted
+++ resolved
@@ -5,11 +5,8 @@
         xmlns:ArmGaugeUC="clr-namespace:ArmGaugeUC;assembly=ArmGaugeUC"
         xmlns:RosoutDebugUC="clr-namespace:RosoutDebugUC;assembly=RosoutDebugUC"
         xmlns:BattVoltUC="clr-namespace:BattVoltUC;assembly=VoltageUC"
-<<<<<<< HEAD
         xmlns:IMU="clr-namespace:ROS_IMUUtil;assembly=ROS_IMUUtils"
-=======
         xmlns:EStopUC="clr-namespace:EStopUC;assembly=EStopUC"
->>>>>>> 79db55cd
         AllowsTransparency="True" Background="Silver" Height="1080" Icon="Icon.png" Left="0" Loaded="Window_Loaded" Name="Window1" Title="MainWindow" Top="0" Width="1920" WindowState="Normal" WindowStyle="None">
     <Grid>
         <IMU:Gimbal Name="spinningstuff" IMU:Gimbal.TopicName="/imu/data" Width="200" Height="200" Margin="83,70,1615,772" />
