--- conflicted
+++ resolved
@@ -25,13 +25,8 @@
             <TabItem Background="Gold" Header="Main Camera 1" Name="MainCamera1">
                 <Grid>
                     <!--c:CompressedImageControl.TopicName="/camera0_stream/republished/image_raw/compressed"-->
-<<<<<<< HEAD
-                    <c:CompressedImageControl MouseLeftButtonDown="UserControl_MouseLeftButtonDown" MouseLeftButtonUp="UserControl_MouseLeftButtonUp" MouseMove="UserControl_MouseMove" MouseDoubleClick="UserControl_MouseDoubleClick"
+                    <c:CompressedImageControl MouseLeftButtonDown="UserControl_MouseLeftButtonDown" MouseLeftButtonUp="UserControl_MouseLeftButtonUp" MouseMove="UserControl_MouseMove"
                     c:CompressedImageControl.TopicName="/camera0_stream/republished/image_raw/compressed"
-=======
-                    <c:CompressedImageControl MouseLeftButtonDown="UserControl_MouseLeftButtonDown" MouseLeftButtonUp="UserControl_MouseLeftButtonUp" MouseMove="UserControl_MouseMove"
-                    c:CompressedImageControl.TopicName="/camera0_stream/republish/image_raw/compressed"
->>>>>>> 1a029037
                     x:FieldModifier="public" x:Name="camImage0">
                     </c:CompressedImageControl>
                     <Canvas Name="camRect0" />
@@ -40,13 +35,8 @@
             <TabItem Background="Red" Header="Rear Camera" Name="MainCamera2">
                 <Grid>
                     <!--c:CompressedImageControl.TopicName="/camera1_stream/republished/image_raw/compressed"-->
-<<<<<<< HEAD
-                    <c:CompressedImageControl MouseLeftButtonDown="UserControl_MouseLeftButtonDown" MouseLeftButtonUp="UserControl_MouseLeftButtonUp" MouseMove="UserControl_MouseMove" MouseDoubleClick="UserControl_MouseDoubleClick"
+                    <c:CompressedImageControl MouseLeftButtonDown="UserControl_MouseLeftButtonDown" MouseLeftButtonUp="UserControl_MouseLeftButtonUp" MouseMove="UserControl_MouseMove"
                     c:CompressedImageControl.TopicName="/camera1_stream/republished/image_raw/compressed"
-=======
-                    <c:CompressedImageControl MouseLeftButtonDown="UserControl_MouseLeftButtonDown" MouseLeftButtonUp="UserControl_MouseLeftButtonUp" MouseMove="UserControl_MouseMove"
-                    c:CompressedImageControl.TopicName="/camera1_stream/republish/image_raw/compressed"
->>>>>>> 1a029037
                     x:FieldModifier="public" x:Name="camImage1">
                     </c:CompressedImageControl>
                     <Canvas Name="camRect1" />
@@ -55,13 +45,8 @@
             <TabItem Background="Green" Header="Main Camera 3" Name="MainCamera3">
                 <Grid>
                     <!--c:CompressedImageControl.TopicName="/camera3_stream/republished/image_raw/compressed"-->
-<<<<<<< HEAD
-                    <c:CompressedImageControl MouseLeftButtonDown="UserControl_MouseLeftButtonDown" MouseLeftButtonUp="UserControl_MouseLeftButtonUp" MouseMove="UserControl_MouseMove" MouseDoubleClick="UserControl_MouseDoubleClick"
+                    <c:CompressedImageControl MouseLeftButtonDown="UserControl_MouseLeftButtonDown" MouseLeftButtonUp="UserControl_MouseLeftButtonUp" MouseMove="UserControl_MouseMove"
                     c:CompressedImageControl.TopicName="/camera2_stream/republished/image_raw/compressed"
-=======
-                    <c:CompressedImageControl MouseLeftButtonDown="UserControl_MouseLeftButtonDown" MouseLeftButtonUp="UserControl_MouseLeftButtonUp" MouseMove="UserControl_MouseMove"
-                    c:CompressedImageControl.TopicName="/camera2_stream/republish/image_raw/compressed"
->>>>>>> 1a029037
                     x:FieldModifier="public" x:Name="camImage2" >
                     </c:CompressedImageControl>
                     <Canvas Name="camRect2" />
@@ -70,13 +55,8 @@
             <TabItem Background="Blue" Header="Main Camera 4" Name="MainCamera4">
                 <Grid>
                     <!--c:CompressedImageControl.TopicName="/camera3_stream/republished/image_raw/compressed"-->
-<<<<<<< HEAD
-                    <c:CompressedImageControl MouseLeftButtonDown="UserControl_MouseLeftButtonDown" MouseLeftButtonUp="UserControl_MouseLeftButtonUp" MouseMove="UserControl_MouseMove" MouseDoubleClick="UserControl_MouseDoubleClick"
+                    <c:CompressedImageControl MouseLeftButtonDown="UserControl_MouseLeftButtonDown" MouseLeftButtonUp="UserControl_MouseLeftButtonUp" MouseMove="UserControl_MouseMove"
                     c:CompressedImageControl.TopicName="/camera3_stream/republished/image_raw/compressed"
-=======
-                    <c:CompressedImageControl MouseLeftButtonDown="UserControl_MouseLeftButtonDown" MouseLeftButtonUp="UserControl_MouseLeftButtonUp" MouseMove="UserControl_MouseMove"
-                    c:CompressedImageControl.TopicName="/camera3_stream/republish/image_raw/compressed"
->>>>>>> 1a029037
                     x:FieldModifier="public" x:Name="camImage3">
                     </c:CompressedImageControl>
                     <Canvas Name="camRect3" />
