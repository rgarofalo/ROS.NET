﻿<Window x:Class="WpfApplication1.MainWindow"
        xmlns="http://schemas.microsoft.com/winfx/2006/xaml/presentation"
        xmlns:x="http://schemas.microsoft.com/winfx/2006/xaml"
        xmlns:c="clr-namespace:ROS_ImageWPF;assembly=ROS_ImageUtils"
        xmlns:RosoutDebugUC="clr-namespace:RosoutDebugUC;assembly=RosoutDebugUC"
        xmlns:BattVoltUC="clr-namespace:BattVoltUC;assembly=VoltageUC"
        xmlns:IMU="clr-namespace:ROS_IMUUtil;assembly=ROS_IMUUtils"
        xmlns:EStopUC="clr-namespace:EStopUC;assembly=EStopUC"
        xmlns:TimerStopwatchUC="clr-namespace:TimerStopwatchUC;assembly=TimerStopwatchUC"
        xmlns:rock="clr-namespace:RockCounterUC;assembly=RockCounterUC"
        xmlns:uber="clr-namespace:UberSlider;assembly=UberSlider"
        xmlns:CameraSlidersUC="clr-namespace:CameraSlidersUC;assembly=CameraSlidersUC"                
        Background="DarkGray" Height="1080" Icon="Icon.png" Left="0" Loaded="Window_Loaded" Name="Window1" Title="MainWindow" Top="0" Width="1920" WindowState="Maximized" WindowStyle="SingleBorderWindow" >
    <Grid>
        <IMU:Gimbal Name="spinningstuff" IMU:Gimbal.TopicName="/imu/data" Width="200" Height="200" Margin="83,70,1615,772" />
        <!-- BEGIN status blocks -->
        <TextBlock Height="auto" Width="auto" FontSize="16" HorizontalAlignment="Center" Margin="0,0,0,0" Name="LinkTextBlock" Text="Controller Link Status Text Block"  TextAlignment="Center" VerticalAlignment="Top"/>
        <Label Background="Black" Name="Arm_Engaged" Content="Arm NOT Engaged" Foreground="Red" FontSize="22" HorizontalAlignment="Center" VerticalAlignment="Top" Margin="0,20,0,0" Height="auto" Width="auto"/>
        <!-- END status blocks -->

        <!-- BEGIN main camera windows -->
        <TabControl Background="Honeydew" Height="518" HorizontalAlignment="Center" Margin="0,70,0,0" Name="MainCameraTabControl" VerticalAlignment="Top" Width="874" SelectionChanged="MainCameraTabControl_SelectionChanged">
            <TabItem Background="Gold" Header="Main Camera 1" Name="MainCamera1">
                <Grid>
                    <!--<c:CompressedImageControl c:CompressedImageControl.TopicName="/camera0/image_detect/compressed"-->
                    <c:CompressedImageControl c:CompressedImageControl.TopicName="/camera0_stream/republished/image_raw/compressed"
                    MouseLeftButtonDown="UserControl_MouseLeftButtonDown" MouseLeftButtonUp="UserControl_MouseLeftButtonUp" MouseMove="UserControl_MouseMove"
                    x:FieldModifier="public" x:Name="camImage0">
                    </c:CompressedImageControl>
                    <Canvas Name="camRect0" />
                </Grid>
            </TabItem>
            <TabItem Background="Red" Header="Rear Camera" Name="MainCamera2">
                <Grid>
                    <!--c:CompressedImageControl.TopicName="/camera1_stream/republished/image_raw/compressed"-->
                    <c:CompressedImageControl MouseLeftButtonDown="UserControl_MouseLeftButtonDown" MouseLeftButtonUp="UserControl_MouseLeftButtonUp" MouseMove="UserControl_MouseMove"
                    c:CompressedImageControl.TopicName="/camera1_stream/republished/image_raw/compressed"
                    x:FieldModifier="public" x:Name="camImage1">
                    </c:CompressedImageControl>
                    <Canvas Name="camRect1" />
                </Grid>
            </TabItem>
            <TabItem Background="Green" Header="Main Camera 3" Name="MainCamera3">
                <Grid>
                    <!--c:CompressedImageControl.TopicName="/camera3_stream/republished/image_raw/compressed"-->
                    <c:CompressedImageControl MouseLeftButtonDown="UserControl_MouseLeftButtonDown" MouseLeftButtonUp="UserControl_MouseLeftButtonUp" MouseMove="UserControl_MouseMove"
                    c:CompressedImageControl.TopicName="/camera2_stream/republished/image_raw/compressed"
                    x:FieldModifier="public" x:Name="camImage2" >
                    </c:CompressedImageControl>
                    <Canvas Name="camRect2" />
                </Grid>
            </TabItem>
            <TabItem Background="Blue" Header="Main Camera 4" Name="MainCamera4">
                <Grid>
                    <!--c:CompressedImageControl.TopicName="/camera3_stream/republished/image_raw/compressed"-->
                    <c:CompressedImageControl MouseLeftButtonDown="UserControl_MouseLeftButtonDown" MouseLeftButtonUp="UserControl_MouseLeftButtonUp" MouseMove="UserControl_MouseMove"
                    c:CompressedImageControl.TopicName="/camera3_stream/republished/image_raw/compressed"
                    x:FieldModifier="public" x:Name="camImage3">
                    </c:CompressedImageControl>
                    <Canvas Name="camRect3" />
                </Grid>
            </TabItem>
        </TabControl>
        <!-- END main camera windows -->
        
        <Canvas>
            <Button Width="500" Height="300" Name="Raise_mast" FontSize="32" Content="Raise Mast" Click="Raise_Mast_Click" Canvas.Left="695" Canvas.Top="196"></Button>
<<<<<<< HEAD
            <uber:VerticalUberSlider Name="_trans" Height="236" Canvas.Left="1539" Canvas.Top="465" uber:VerticalUberSlider.Label="Linear    Max Vel" uber:VerticalUberSlider.Max="3.0" uber:VerticalUberSlider.Min="0.0" uber:VerticalUberSlider.Value="0.5" Width="48" />
            <uber:UberSlider Name="_rot" Width="232" Canvas.Left="1440" Canvas.Top="714" uber:UberSlider.Label="Angular Max Vel" uber:UberSlider.Max="3.14" uber:UberSlider.Min="0.0" uber:UberSlider.Value="0.5" />
            <EStopUC:UserControl1 Name="EStop" Visibility="Visible" Width="150" Height="150" Canvas.Left="1688" Canvas.Top="749" />
            <BattVoltUC:BattVolt Name="battvolt" Visibility="Visible" Width="200" Height="125" Canvas.Left="1688" Canvas.Top="908" />
            <rock:RockCounter Name="rockCounter" Canvas.Left="1404" Canvas.Top="791" />
            <CameraSlidersUC:CSUC x:Name="MainCameraSlider" Visibility="Visible" Canvas.Left="36" Canvas.Top="384" Width="414" />
            <MotorGraph:MotorGraph Name="MotorGraph" Visibility="Visible" Canvas.Left="1551" Canvas.Top="109" Width="153" Height="311" />
=======
            <uber:VerticalUberSlider Name="_trans" Height="236" Canvas.Left="1539" Canvas.Top="465" uber:VerticalUberSlider.Label="Linear    Max Vel" uber:VerticalUberSlider.Max="5.0" uber:VerticalUberSlider.Min="0.0" uber:VerticalUberSlider.Value="0.5" Width="48" />
            <uber:UberSlider Name="_rot" Width="232" Canvas.Left="1440" Canvas.Top="714" uber:UberSlider.Label="Angular Max Vel" uber:UberSlider.Max="6.28" uber:UberSlider.Min="0.0" uber:UberSlider.Value="0.5" />
            <EStopUC:UserControl1 Name="EStop" Visibility="Visible" Width="150" Height="150" Canvas.Left="1738" Canvas.Top="749" />
            <BattVoltUC:BattVolt Name="battvolt" Visibility="Visible" Width="200" Height="125" Canvas.Left="1688" Canvas.Top="908" />
            <rock:RockCounter Name="rockCounter" Canvas.Left="1404" Canvas.Top="791" />
            <CameraSlidersUC:CSUC x:Name="MainCameraSlider" Visibility="Visible" Canvas.Left="36" Canvas.Top="384" Width="414" />
            <!--<MotorGraph:MotorGraph Name="MotorGraph" Visibility="Visible" Canvas.Left="1551" Canvas.Top="109" Width="283" />-->
>>>>>>> 3d3f63c0
           <!-- <StackPanel Visibility="Visible" Background="WhiteSmoke" Canvas.Left="333" Canvas.Top="75">
                <TextBox Background="Gainsboro" HorizontalAlignment="Center">Recalibration</TextBox>
                <RadioButton GroupName="Colors" Content="Blue" Checked="RadioButton_Checked_B" />
                <RadioButton GroupName="Colors" Content="Green" Checked="RadioButton_Checked_G" />
                <RadioButton GroupName="Colors" Content="Red" Checked="RadioButton_Checked_R" />
                <RadioButton GroupName="Colors" Content="Orange" Checked="RadioButton_Checked_O" />x
                <RadioButton GroupName="Colors" Content="Purple" Checked="RadioButton_Checked_P" />
                <RadioButton GroupName="Colors" Content="Yellow" Checked="RadioButton_Checked_Y" />
                <Button Click="Button_Click_Send">Send Selection</Button>
                <Button Click="Button_Click_Clear">Clear Selections</Button>
                <Border Padding="10"></Border>
                <TextBlock Padding="4" Background="Gainsboro"> Restore Default Calibrations</TextBlock>
                <Button Click="Button_Click_Restore0">Main Cam</Button>
                <Button Click="Button_Click_Restore1">Rear Cam</Button>
                <Button Click="Button_Click_Restore2">Cam 3</Button>
                <Button Click="Button_Click_Restore3">Cam 4</Button>
            </StackPanel>-->
            <Grid Height="300" Width="100" Background="White" Canvas.Left="1399" Canvas.Top="190">
                <Label Content="Tilt" FontSize="16" VerticalAlignment="Top" HorizontalAlignment="Center" />
                <Slider Orientation="Vertical" Minimum="-36000" Maximum="36000" TickFrequency="3600" IsSnapToTickEnabled="True" Name="Tilt_Slider" HorizontalAlignment="Center" VerticalAlignment="Center" Value="0" Height="250" ValueChanged="Tilt_Slider_ValueChanged" />
                <Label FontSize="16" Content="0" Name="Tilt_Lvl" HorizontalAlignment="Center" VerticalAlignment="Bottom" />
            </Grid>
            
            
            
            <TimerStopwatchUC:TSWUC x:Name="TimerStopwatch" Visibility="Visible" Height="152" Canvas.Left="1404" Canvas.Top="889" Width="278" />
            <TabControl Background="WhiteSmoke" Height="441" Name="SubCameraTabControl" Width="784" SelectionChanged="SubCameraTabControl_SelectionChanged" Canvas.Left="556" Canvas.Top="594">
                <TabItem Background="Gold" Header="Main Camera 1" Name="SubCamera1">
                    <c:SlaveImage x:FieldModifier="public" x:Name="camImageSlave0"></c:SlaveImage>
                </TabItem>
                <TabItem Background="Red" Header="Rear Camera" Name="SubCamera2">
                    <c:SlaveImage x:FieldModifier="public" x:Name="camImageSlave1"></c:SlaveImage>
                </TabItem>
                <TabItem Background="Green" Header="Sub Camera 3" Name="SubCamera3">
                    <c:SlaveImage x:FieldModifier="public" x:Name="camImageSlave2"></c:SlaveImage>
                </TabItem>
                <TabItem Background="Blue" Header="Sub Camera 4" Name="SubCamera4">
                    <c:SlaveImage x:FieldModifier="public" x:Name="camImageSlave3"></c:SlaveImage>
                </TabItem>
            </TabControl>
            <!--<ArmGaugeUC:ArmGauge Name="armGauge" Visibility="Visible" Width="160" Height="343" Canvas.Left="1698" Canvas.Top="70" />-->
            <!--<TiltSliderUC:TSUC x:Name="TiltSlider" Visibility="Visible" Canvas.Left="1421" Canvas.Top="201" Width="75" />-->
        </Canvas>
        
        <!-- BEGIN sub camera windows -->
        <!-- END sub camera windows -->

        <!-- BEGIN user control interfaces -->
        <RosoutDebugUC:RosoutDebug Visibility="Visible" Width="450" Height="250" HorizontalAlignment="Left" VerticalAlignment="Bottom" />
        <!-- END user control interfaces -->
    </Grid>
</Window><|MERGE_RESOLUTION|>--- conflicted
+++ resolved
@@ -1,4 +1,4 @@
-﻿<Window x:Class="WpfApplication1.MainWindow"
+<Window x:Class="WpfApplication1.MainWindow"
         xmlns="http://schemas.microsoft.com/winfx/2006/xaml/presentation"
         xmlns:x="http://schemas.microsoft.com/winfx/2006/xaml"
         xmlns:c="clr-namespace:ROS_ImageWPF;assembly=ROS_ImageUtils"
@@ -9,7 +9,8 @@
         xmlns:TimerStopwatchUC="clr-namespace:TimerStopwatchUC;assembly=TimerStopwatchUC"
         xmlns:rock="clr-namespace:RockCounterUC;assembly=RockCounterUC"
         xmlns:uber="clr-namespace:UberSlider;assembly=UberSlider"
-        xmlns:CameraSlidersUC="clr-namespace:CameraSlidersUC;assembly=CameraSlidersUC"                
+        xmlns:CameraSlidersUC="clr-namespace:CameraSlidersUC;assembly=CameraSlidersUC"
+        xmlns:MotorGraph="clr-namespace:MotorBarGraph;assembly=MotorBarGraph"
         Background="DarkGray" Height="1080" Icon="Icon.png" Left="0" Loaded="Window_Loaded" Name="Window1" Title="MainWindow" Top="0" Width="1920" WindowState="Maximized" WindowStyle="SingleBorderWindow" >
     <Grid>
         <IMU:Gimbal Name="spinningstuff" IMU:Gimbal.TopicName="/imu/data" Width="200" Height="200" Margin="83,70,1615,772" />
@@ -65,29 +66,19 @@
         
         <Canvas>
             <Button Width="500" Height="300" Name="Raise_mast" FontSize="32" Content="Raise Mast" Click="Raise_Mast_Click" Canvas.Left="695" Canvas.Top="196"></Button>
-<<<<<<< HEAD
-            <uber:VerticalUberSlider Name="_trans" Height="236" Canvas.Left="1539" Canvas.Top="465" uber:VerticalUberSlider.Label="Linear    Max Vel" uber:VerticalUberSlider.Max="3.0" uber:VerticalUberSlider.Min="0.0" uber:VerticalUberSlider.Value="0.5" Width="48" />
-            <uber:UberSlider Name="_rot" Width="232" Canvas.Left="1440" Canvas.Top="714" uber:UberSlider.Label="Angular Max Vel" uber:UberSlider.Max="3.14" uber:UberSlider.Min="0.0" uber:UberSlider.Value="0.5" />
-            <EStopUC:UserControl1 Name="EStop" Visibility="Visible" Width="150" Height="150" Canvas.Left="1688" Canvas.Top="749" />
-            <BattVoltUC:BattVolt Name="battvolt" Visibility="Visible" Width="200" Height="125" Canvas.Left="1688" Canvas.Top="908" />
-            <rock:RockCounter Name="rockCounter" Canvas.Left="1404" Canvas.Top="791" />
-            <CameraSlidersUC:CSUC x:Name="MainCameraSlider" Visibility="Visible" Canvas.Left="36" Canvas.Top="384" Width="414" />
-            <MotorGraph:MotorGraph Name="MotorGraph" Visibility="Visible" Canvas.Left="1551" Canvas.Top="109" Width="153" Height="311" />
-=======
             <uber:VerticalUberSlider Name="_trans" Height="236" Canvas.Left="1539" Canvas.Top="465" uber:VerticalUberSlider.Label="Linear    Max Vel" uber:VerticalUberSlider.Max="5.0" uber:VerticalUberSlider.Min="0.0" uber:VerticalUberSlider.Value="0.5" Width="48" />
             <uber:UberSlider Name="_rot" Width="232" Canvas.Left="1440" Canvas.Top="714" uber:UberSlider.Label="Angular Max Vel" uber:UberSlider.Max="6.28" uber:UberSlider.Min="0.0" uber:UberSlider.Value="0.5" />
             <EStopUC:UserControl1 Name="EStop" Visibility="Visible" Width="150" Height="150" Canvas.Left="1738" Canvas.Top="749" />
             <BattVoltUC:BattVolt Name="battvolt" Visibility="Visible" Width="200" Height="125" Canvas.Left="1688" Canvas.Top="908" />
             <rock:RockCounter Name="rockCounter" Canvas.Left="1404" Canvas.Top="791" />
             <CameraSlidersUC:CSUC x:Name="MainCameraSlider" Visibility="Visible" Canvas.Left="36" Canvas.Top="384" Width="414" />
-            <!--<MotorGraph:MotorGraph Name="MotorGraph" Visibility="Visible" Canvas.Left="1551" Canvas.Top="109" Width="283" />-->
->>>>>>> 3d3f63c0
+            <MotorGraph:MotorGraph Name="MotorGraph" Visibility="Visible" Canvas.Left="1551" Canvas.Top="109" Width="153" Height="311" />
            <!-- <StackPanel Visibility="Visible" Background="WhiteSmoke" Canvas.Left="333" Canvas.Top="75">
                 <TextBox Background="Gainsboro" HorizontalAlignment="Center">Recalibration</TextBox>
                 <RadioButton GroupName="Colors" Content="Blue" Checked="RadioButton_Checked_B" />
                 <RadioButton GroupName="Colors" Content="Green" Checked="RadioButton_Checked_G" />
                 <RadioButton GroupName="Colors" Content="Red" Checked="RadioButton_Checked_R" />
-                <RadioButton GroupName="Colors" Content="Orange" Checked="RadioButton_Checked_O" />x
+                <RadioButton GroupName="Colors" Content="Orange" Checked="RadioButton_Checked_O" />
                 <RadioButton GroupName="Colors" Content="Purple" Checked="RadioButton_Checked_P" />
                 <RadioButton GroupName="Colors" Content="Yellow" Checked="RadioButton_Checked_Y" />
                 <Button Click="Button_Click_Send">Send Selection</Button>
