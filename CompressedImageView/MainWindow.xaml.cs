--- conflicted
+++ resolved
@@ -73,66 +73,14 @@
         public MainWindow()
         {
             InitializeComponent();
-<<<<<<< HEAD
-=======
-
-            aTimer = new System.Timers.Timer(100);
-            // timer runs UpdateTimer function when ticked
-            aTimer.Elapsed += new ElapsedEventHandler(UpdateTimer);
-            aTimer.Start();
-        }
-
-        // when timer is ticked, do this stuff
-        private void UpdateTimer(object source, ElapsedEventArgs e)
-        {
-            // if 0 minutes, take 60 from hours
-            if (minutes == 0)
-            {
-                hours--;
-                minutes = 60;
-            }
-
-            // if 0 seconds, pull 60 from minutes
-            if (seconds == 0)
-            {
-                minutes--;
-                seconds = 60;
-            }
-
-            // decrements seconds for counting down
-            seconds--;
-
-            // if at 00:59:50, timer is near end
-            if ((minutes == 59) && (seconds == 55))
-            {
-                near = true;
-            }
-
-            // if at 00:50:00, timer is at end
-            // disable timer
-            if ((minutes == 59) && (seconds == 50))
-            {
-                aTimer.Enabled = false;
-                end = true;
-            }
->>>>>>> f7cb6fe8
         }
 
         private void Window_Loaded(object sender, RoutedEventArgs e)
         {
-<<<<<<< HEAD
             controllerUpdater = new DispatcherTimer() { Interval = new TimeSpan(0, 0, 0, 0, 100) };
             controllerUpdater.Tick += Link;
             controllerUpdater.Start();
             
-=======
-            // dispatcher for timer
-            DispatcherTimer dt = new DispatcherTimer() { Interval = new TimeSpan(0, 0, 0, 0, 100) };
-            dt.Tick += Timer;
-            DispatcherTimer dl = new DispatcherTimer() { Interval = new TimeSpan(0, 0, 0, 0, 100) };
-            dl.Tick += Link;
-
->>>>>>> f7cb6fe8
             // ROS stuff
             ROS.ROS_MASTER_URI = "http://10.0.3.88:11311";
             ROS.Init(new string[0], "The_UI");
@@ -187,11 +135,7 @@
         }
 
         // controller link dispatcher
-<<<<<<< HEAD
         public void Link(object sender, EventArgs dontcare)
-=======
-        public void Link(object dontcare, EventArgs alsodontcare)
->>>>>>> f7cb6fe8
         {
             // get state of player one
             currentState = GamePad.GetState(PlayerIndex.One);
