﻿using Microsoft.Extensions.DependencyModel;
using Microsoft.Extensions.Logging;
using System;
using System.Collections.Generic;
using System.Linq;
using System.Reflection;
<<<<<<< HEAD
using System.Text;
=======
using System.Runtime.Loader;
>>>>>>> 5e0d1b3d

#if NETCORE
using System.Runtime.Loader;
#endif
namespace Uml.Robotics.Ros
{
    public class TypeRegistryBase
    {
        public Dictionary<string, Type> TypeRegistry { get; } = new Dictionary<string, Type>();
        public List<string> PackageNames { get; } = new List<string>();
        protected ILogger Logger { get; set; }

        protected TypeRegistryBase(ILogger logger)
        {
            this.Logger = logger;
        }

        public IEnumerable<string> GetTypeNames()
        {
            return TypeRegistry.Keys;
        }

        protected T Create<T>(string rosType) where T : class, new()
        {
            T result = null;
            bool typeExist = TypeRegistry.TryGetValue(rosType, out Type type);
            if (typeExist)
            {
                result = Activator.CreateInstance(type) as T;
            }

            return result;
        }

        public static IEnumerable<Assembly> GetCandidateAssemblies(params string[] tagAssemblies)
        {
            if (tagAssemblies == null)
                throw new ArgumentNullException(nameof(tagAssemblies));
            if (tagAssemblies.Length == 0)
                throw new ArgumentException("At least one tag assembly name must be specified.", nameof(tagAssemblies));

            var referenceAssemblies = new HashSet<string>(tagAssemblies, StringComparer.OrdinalIgnoreCase);
<<<<<<< HEAD
=======

#if NETCORE
>>>>>>> 5e0d1b3d
            var context = DependencyContext.Load(Assembly.GetEntryAssembly());

#if NETCORE

            var loadContext = AssemblyLoadContext.Default;

            return context.RuntimeLibraries
                .Where(x => x.Dependencies.Any(d => referenceAssemblies.Contains(d.Name)))
                .SelectMany(x => x.GetDefaultAssemblyNames(context))
<<<<<<< HEAD
                .Select(x => loadContext.LoadFromAssemblyName(x));
#else

            return context.RuntimeLibraries
               .Where(x => x.Dependencies.Any(d => referenceAssemblies.Contains(d.Name)))
               .SelectMany(x => x.GetDefaultAssemblyNames(context)).Select(Assembly.Load);
#endif

=======
                .Select(loadContext.LoadFromAssemblyName);
#else
            var context = DependencyContext.Load(Assembly.GetEntryAssembly());

            return context.RuntimeLibraries
                .Where(x => x.Dependencies.Any(d => referenceAssemblies.Contains(d.Name)))
                .SelectMany(x => x.GetDefaultAssemblyNames(context))
                .Select(Assembly.Load);
#endif
>>>>>>> 5e0d1b3d
        }
    }
}<|MERGE_RESOLUTION|>--- conflicted
+++ resolved
@@ -4,11 +4,7 @@
 using System.Collections.Generic;
 using System.Linq;
 using System.Reflection;
-<<<<<<< HEAD
-using System.Text;
-=======
 using System.Runtime.Loader;
->>>>>>> 5e0d1b3d
 
 #if NETCORE
 using System.Runtime.Loader;
@@ -51,11 +47,8 @@
                 throw new ArgumentException("At least one tag assembly name must be specified.", nameof(tagAssemblies));
 
             var referenceAssemblies = new HashSet<string>(tagAssemblies, StringComparer.OrdinalIgnoreCase);
-<<<<<<< HEAD
-=======
 
 #if NETCORE
->>>>>>> 5e0d1b3d
             var context = DependencyContext.Load(Assembly.GetEntryAssembly());
 
 #if NETCORE
@@ -65,16 +58,6 @@
             return context.RuntimeLibraries
                 .Where(x => x.Dependencies.Any(d => referenceAssemblies.Contains(d.Name)))
                 .SelectMany(x => x.GetDefaultAssemblyNames(context))
-<<<<<<< HEAD
-                .Select(x => loadContext.LoadFromAssemblyName(x));
-#else
-
-            return context.RuntimeLibraries
-               .Where(x => x.Dependencies.Any(d => referenceAssemblies.Contains(d.Name)))
-               .SelectMany(x => x.GetDefaultAssemblyNames(context)).Select(Assembly.Load);
-#endif
-
-=======
                 .Select(loadContext.LoadFromAssemblyName);
 #else
             var context = DependencyContext.Load(Assembly.GetEntryAssembly());
@@ -84,7 +67,6 @@
                 .SelectMany(x => x.GetDefaultAssemblyNames(context))
                 .Select(Assembly.Load);
 #endif
->>>>>>> 5e0d1b3d
         }
     }
 }