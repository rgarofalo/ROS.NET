--- conflicted
+++ resolved
@@ -701,19 +701,9 @@
 
             var pubUpdateTask = PubUpdate(topic, publicationUris);
             pubUpdateTask.WhenCompleted().WhenCompleted().Wait();
-<<<<<<< HEAD
-#if NETCORE
-
-            if (pubUpdateTask.IsCompletedSuccessfully && pubUpdateTask.Result)
-#else
-            if (pubUpdateTask.IsCompleted && pubUpdateTask.Result)
-
-#endif
-=======
 
             if (pubUpdateTask.HasCompletedSuccessfully() && pubUpdateTask.Result)
             {
->>>>>>> 5e0d1b3d
                 XmlRpcManager.ResponseInt(1, "", 0)(result);
             else
             {
