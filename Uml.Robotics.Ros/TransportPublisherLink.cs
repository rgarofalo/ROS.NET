--- conflicted
+++ resolved
@@ -46,13 +46,8 @@
             if (connection.transport.getRequiresHeader())
             {
                 connection.setHeaderReceivedCallback(onHeaderReceived);
-<<<<<<< HEAD
-                
                 IDictionary<string, string> header = new Dictionary<string, string>();
-=======
-
-                IDictionary header = new Hashtable();
->>>>>>> f845482b
+
                 header["topic"] = parent.name;
                 header["md5sum"] = parent.md5sum;
                 header["callerid"] = this_node.Name;
